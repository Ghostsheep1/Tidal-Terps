--- conflicted
+++ resolved
@@ -1,5 +1,4 @@
 /*
-<<<<<<< HEAD
  * Navigation code for no obstacles and obstacle avoidance.
  *
  * This file implements basic navigation logic for the Tidal Terps robot.
@@ -9,28 +8,21 @@
  *
  * These functions are simple stubs and should be integrated with actual motor control
  * and sensor reading code.
-=======
  * Navigation tasks for mecanum-wheel OTV.
  * Implements path computation, coordinate/heading usage, and control loop.
  * This code is designed for a vehicle with four mecanum wheels (four motors),
  * enabling holonomic movement (forward/backward, lateral, and rotation).
->>>>>>> 1fc1f56b
  */
 
 #include <Arduino.h>
 #include <math.h>
 
-<<<<<<< HEAD
 // Define a structure for a 2D coordinate
-=======
-// Structure representing 2D coordinates
->>>>>>> 1fc1f56b
 struct Coordinate {
   float x;
   float y;
 };
 
-<<<<<<< HEAD
 // Example target destination; this could be updated dynamically
 Coordinate destination = {0.0, 0.0};
 
@@ -137,7 +129,6 @@
 
   // Move forward toward the target
   moveForward(distance);
-=======
 // Global variables for destination and current position
 Coordinate destination = {0.0, 0.0};
 Coordinate currentPosition = {0.0, 0.0};
@@ -265,5 +256,4 @@
 
   // Delay for demonstration; in a real system, use a smaller delay or none
   delay(1000);
->>>>>>> 1fc1f56b
 }